{deps,
<<<<<<< HEAD
 [{eredis_cluster, {git, "https://github.com/emqx/eredis_cluster", {tag, "0.6.2"}}}
=======
 [{eredis_cluster, {git, "https://github.com/emqx/eredis_cluster", {tag, "0.6.3"}}},
  {ecpool, {git, "https://github.com/emqx/ecpool", {tag, "0.5.0"}}},
  {emqx_passwd, {git, "https://github.com/emqx/emqx-passwd", {tag, "v1.1.1"}}}
>>>>>>> 2fda0a15
 ]}.

{erl_opts, [warn_unused_vars,
            warn_shadow_vars,
            warn_unused_import,
            warn_obsolete_guard,
            debug_info,
            compressed
           ]}.
{overrides, [{add, [{erl_opts, [compressed]}]}]}.

{xref_checks, [undefined_function_calls, undefined_functions,
               locals_not_used, deprecated_function_calls,
               warnings_as_errors, deprecated_functions
              ]}.

{cover_enabled, true}.
{cover_opts, [verbose]}.
<<<<<<< HEAD
{cover_export_enabled, true}.
=======
{cover_export_enabled, true}.

{profiles,
 [{test,
   [{deps,
     [{emqx_ct_helper, {git, "https://github.com/emqx/emqx-ct-helper", {tag, "1.2.2"}}},
      {emqtt, {git, "https://github.com/emqx/emqtt", {tag, "1.2.3"}}}
     ]},
    {erl_opts, [debug_info]}
   ]}
 ]}.
>>>>>>> 2fda0a15
<|MERGE_RESOLUTION|>--- conflicted
+++ resolved
@@ -1,11 +1,5 @@
 {deps,
-<<<<<<< HEAD
- [{eredis_cluster, {git, "https://github.com/emqx/eredis_cluster", {tag, "0.6.2"}}}
-=======
- [{eredis_cluster, {git, "https://github.com/emqx/eredis_cluster", {tag, "0.6.3"}}},
-  {ecpool, {git, "https://github.com/emqx/ecpool", {tag, "0.5.0"}}},
-  {emqx_passwd, {git, "https://github.com/emqx/emqx-passwd", {tag, "v1.1.1"}}}
->>>>>>> 2fda0a15
+ [{eredis_cluster, {git, "https://github.com/emqx/eredis_cluster", {tag, "0.6.3"}}}
  ]}.
 
 {erl_opts, [warn_unused_vars,
@@ -24,18 +18,4 @@
 
 {cover_enabled, true}.
 {cover_opts, [verbose]}.
-<<<<<<< HEAD
-{cover_export_enabled, true}.
-=======
-{cover_export_enabled, true}.
-
-{profiles,
- [{test,
-   [{deps,
-     [{emqx_ct_helper, {git, "https://github.com/emqx/emqx-ct-helper", {tag, "1.2.2"}}},
-      {emqtt, {git, "https://github.com/emqx/emqtt", {tag, "1.2.3"}}}
-     ]},
-    {erl_opts, [debug_info]}
-   ]}
- ]}.
->>>>>>> 2fda0a15
+{cover_export_enabled, true}.