%% Copyright (c) 2018 EMQ Technologies Co., Ltd. All Rights Reserved.
%%
%% Licensed under the Apache License, Version 2.0 (the "License");
%% you may not use this file except in compliance with the License.
%% You may obtain a copy of the License at
%%
%%     http://www.apache.org/licenses/LICENSE-2.0
%%
%% Unless required by applicable law or agreed to in writing, software
%% distributed under the License is distributed on an "AS IS" BASIS,
%% WITHOUT WARRANTIES OR CONDITIONS OF ANY KIND, either express or implied.
%% See the License for the specific language governing permissions and
%% limitations under the License.

-module(emqx_access_control).

-behaviour(gen_server).

-include("emqx.hrl").

-export([start_link/0]).
-export([authenticate/2]).
<<<<<<< HEAD
-export([check_acl/3, reload_acl/0, lookup_mods/1]).
=======
-export([check_acl/3, reload_acl/0]).
>>>>>>> 3f811aa9
-export([register_mod/3, register_mod/4, unregister_mod/2]).
-export([lookup_mods/1]).
-export([stop/0]).

%% gen_server callbacks
-export([init/1, handle_call/3, handle_cast/2, handle_info/2, terminate/2,
         code_change/3]).

-define(TAB, ?MODULE).
-define(SERVER, ?MODULE).

-record(state, {}).

%%------------------------------------------------------------------------------
%% API
%%------------------------------------------------------------------------------

%% @doc Start access control server.
-spec(start_link() -> {ok, pid()} | {error, term()}).
start_link() ->
    start_with(fun register_default_acl/0).

start_with(Fun) ->
    case gen_server:start_link({local, ?SERVER}, ?MODULE, [], []) of
        {ok, Pid} ->
            Fun(), {ok, Pid};
        {error, Reason} ->
            {error, Reason}
    end.

register_default_acl() ->
    case emqx_config:get_env(acl_file) of
        undefined -> ok;
        File -> register_mod(acl, emqx_acl_internal, [File])
    end.

-spec(authenticate(credentials(), password())
      -> ok | {ok, map()} | {continue, map()} | {error, term()}).
authenticate(Credentials, Password) ->
    authenticate(Credentials, Password, lookup_mods(auth)).

authenticate(Credentials, _Password, []) ->
    Zone = maps:get(zone, Credentials, undefined),
    case emqx_zone:get_env(Zone, allow_anonymous, false) of
        true  -> ok;
        false -> {error, auth_modules_not_found}
    end;

authenticate(Credentials, Password, [{Mod, State, _Seq} | Mods]) ->
    case catch Mod:check(Credentials, Password, State) of
        ok -> ok;
        {ok, IsSuper} when is_boolean(IsSuper) ->
            {ok, #{is_superuser => IsSuper}};
        {ok, Result} when is_map(Result) ->
            {ok, Result};
        {continue, Result} when is_map(Result) ->
            {continue, Result};
        ignore ->
            authenticate(Credentials, Password, Mods);
        {error, Reason} ->
            {error, Reason};
        {'EXIT', Error} ->
            {error, Error}
    end.

<<<<<<< HEAD
%% @doc Check ACL
-spec(check_acl(client(), pubsub(), topic()) -> allow | deny).
check_acl(Client, PubSub, Topic) when ?PS(PubSub) ->
    CacheEnabled = emqx_acl_cache:is_enabled(),
    check_acl(Client, PubSub, Topic, lookup_mods(acl), CacheEnabled).

check_acl(Client, PubSub, Topic, AclMods, false) ->
    do_check_acl(Client, PubSub, Topic, AclMods);
check_acl(Client, PubSub, Topic, AclMods, true) ->
    case emqx_acl_cache:get_acl_cache(PubSub, Topic) of
        not_found ->
            AclResult = do_check_acl(Client, PubSub, Topic, AclMods),
            emqx_acl_cache:put_acl_cache(PubSub, Topic, AclResult),
            AclResult;
        AclResult ->
            AclResult
=======
-spec(check_acl(credentials(), pubsub(), topic()) -> allow | deny).
check_acl(Credentials, PubSub, Topic) when ?PS(PubSub) ->
    check_acl(Credentials, PubSub, Topic, lookup_mods(acl)).

check_acl(Credentials, _PubSub, _Topic, []) ->
    Zone = maps:get(zone, Credentials, undefined),
    emqx_zone:get_env(Zone, acl_nomatch, deny);

check_acl(Credentials, PubSub, Topic, [{Mod, State, _Seq}|Mods]) ->
    case Mod:check_acl({Credentials, PubSub, Topic}, State) of
        ignore -> check_acl(Credentials, PubSub, Topic, Mods);
        allow  -> allow;
        deny   -> deny
>>>>>>> 3f811aa9
    end.

-spec(reload_acl() -> list(ok | {error, term()})).
reload_acl() ->
    [Mod:reload_acl(State) || {Mod, State, _Seq} <- lookup_mods(acl)].

%% @doc Register an Auth/ACL module.
-spec(register_mod(auth | acl, module(), list()) -> ok | {error, term()}).
register_mod(Type, Mod, Opts) when Type =:= auth; Type =:= acl ->
    register_mod(Type, Mod, Opts, 0).

-spec(register_mod(auth | acl, module(), list(), non_neg_integer())
      -> ok | {error, term()}).
register_mod(Type, Mod, Opts, Seq) when Type =:= auth; Type =:= acl->
    gen_server:call(?SERVER, {register_mod, Type, Mod, Opts, Seq}).

%% @doc Unregister an Auth/ACL module.
-spec(unregister_mod(auth | acl, module()) -> ok | {error, not_found | term()}).
unregister_mod(Type, Mod) when Type =:= auth; Type =:= acl ->
    gen_server:call(?SERVER, {unregister_mod, Type, Mod}).

%% @doc Lookup all Auth/ACL modules.
-spec(lookup_mods(auth | acl) -> list()).
lookup_mods(Type) ->
    case ets:lookup(?TAB, tab_key(Type)) of
        [] -> [];
        [{_, Mods}] -> Mods
    end.

tab_key(auth) -> auth_modules;
tab_key(acl)  -> acl_modules.

stop() ->
    gen_server:stop(?SERVER, normal, infinity).

<<<<<<< HEAD
%%--------------------------------------------------------------------
=======
%%-----------------------------------------------------------------------------
>>>>>>> 3f811aa9
%% gen_server callbacks
%%-----------------------------------------------------------------------------

init([]) ->
    _ = emqx_tables:new(?TAB, [set, protected, {read_concurrency, true}]),
    {ok, #state{}}.

handle_call({register_mod, Type, Mod, Opts, Seq}, _From, State) ->
    Mods = lookup_mods(Type),
    reply(case lists:keyfind(Mod, 1, Mods) of
              true ->
                  {error, already_existed};
              false ->
                  case catch Mod:init(Opts) of
                      {ok, ModState} ->
                          NewMods = lists:sort(fun({_, _, Seq1}, {_, _, Seq2}) ->
                                                       Seq1 >= Seq2
                                               end, [{Mod, ModState, Seq} | Mods]),
                          ets:insert(?TAB, {tab_key(Type), NewMods}), ok;
                      {error, Error} ->
                          {error, Error};
                      {'EXIT', Reason} ->
                          {error, Reason}
                    end
          end, State);

handle_call({unregister_mod, Type, Mod}, _From, State) ->
    Mods = lookup_mods(Type),
    reply(case lists:keyfind(Mod, 1, Mods) of
              false ->
                  {error, not_found};
              true ->
                  ets:insert(?TAB, {tab_key(Type), lists:keydelete(Mod, 1, Mods)}), ok
          end, State);

handle_call(stop, _From, State) ->
    {stop, normal, ok, State};

handle_call(Req, _From, State) ->
    emqx_logger:error("[AccessControl] unexpected request: ~p", [Req]),
    {reply, ignore, State}.

handle_cast(Msg, State) ->
    emqx_logger:error("[AccessControl] unexpected msg: ~p", [Msg]),
    {noreply, State}.

handle_info(Info, State) ->
    emqx_logger:error("[AccessControl] unexpected info: ~p", [Info]),
    {noreply, State}.

terminate(_Reason, _State) ->
    ok.

code_change(_OldVsn, State, _Extra) ->
    {ok, State}.

do_check_acl(#client{zone = Zone}, _PubSub, _Topic, []) ->
    emqx_zone:get_env(Zone, acl_nomatch, deny);
do_check_acl(Client, PubSub, Topic, [{Mod, State, _Seq}|AclMods]) ->
    case Mod:check_acl({Client, PubSub, Topic}, State) of
        allow  -> allow;
        deny   -> deny;
        ignore -> do_check_acl(Client, PubSub, Topic, AclMods)
    end.

%%--------------------------------------------------------------------
%% Internal functions
%%--------------------------------------------------------------------

<<<<<<< HEAD
if_existed(false, Fun) ->
    Fun();
if_existed(_Mod, _Fun) ->
    {error, already_existed}.
=======
reply(Reply, State) ->
    {reply, Reply, State}.
>>>>>>> 3f811aa9
<|MERGE_RESOLUTION|>--- conflicted
+++ resolved
@@ -20,11 +20,7 @@
 
 -export([start_link/0]).
 -export([authenticate/2]).
-<<<<<<< HEAD
--export([check_acl/3, reload_acl/0, lookup_mods/1]).
-=======
 -export([check_acl/3, reload_acl/0]).
->>>>>>> 3f811aa9
 -export([register_mod/3, register_mod/4, unregister_mod/2]).
 -export([lookup_mods/1]).
 -export([stop/0]).
@@ -90,38 +86,22 @@
             {error, Error}
     end.
 
-<<<<<<< HEAD
 %% @doc Check ACL
--spec(check_acl(client(), pubsub(), topic()) -> allow | deny).
-check_acl(Client, PubSub, Topic) when ?PS(PubSub) ->
+-spec(check_acl(credentials(), pubsub(), topic()) -> allow | deny).
+check_acl(Credentials, PubSub, Topic) when ?PS(PubSub) ->
     CacheEnabled = emqx_acl_cache:is_enabled(),
-    check_acl(Client, PubSub, Topic, lookup_mods(acl), CacheEnabled).
-
-check_acl(Client, PubSub, Topic, AclMods, false) ->
-    do_check_acl(Client, PubSub, Topic, AclMods);
-check_acl(Client, PubSub, Topic, AclMods, true) ->
+    check_acl(Credentials, PubSub, Topic, lookup_mods(acl), CacheEnabled).
+
+check_acl(Credentials, PubSub, Topic, AclMods, false) ->
+    do_check_acl(Credentials, PubSub, Topic, AclMods);
+check_acl(Credentials, PubSub, Topic, AclMods, true) ->
     case emqx_acl_cache:get_acl_cache(PubSub, Topic) of
         not_found ->
-            AclResult = do_check_acl(Client, PubSub, Topic, AclMods),
+            AclResult = do_check_acl(Credentials, PubSub, Topic, AclMods),
             emqx_acl_cache:put_acl_cache(PubSub, Topic, AclResult),
             AclResult;
         AclResult ->
             AclResult
-=======
--spec(check_acl(credentials(), pubsub(), topic()) -> allow | deny).
-check_acl(Credentials, PubSub, Topic) when ?PS(PubSub) ->
-    check_acl(Credentials, PubSub, Topic, lookup_mods(acl)).
-
-check_acl(Credentials, _PubSub, _Topic, []) ->
-    Zone = maps:get(zone, Credentials, undefined),
-    emqx_zone:get_env(Zone, acl_nomatch, deny);
-
-check_acl(Credentials, PubSub, Topic, [{Mod, State, _Seq}|Mods]) ->
-    case Mod:check_acl({Credentials, PubSub, Topic}, State) of
-        ignore -> check_acl(Credentials, PubSub, Topic, Mods);
-        allow  -> allow;
-        deny   -> deny
->>>>>>> 3f811aa9
     end.
 
 -spec(reload_acl() -> list(ok | {error, term()})).
@@ -157,11 +137,7 @@
 stop() ->
     gen_server:stop(?SERVER, normal, infinity).
 
-<<<<<<< HEAD
-%%--------------------------------------------------------------------
-=======
 %%-----------------------------------------------------------------------------
->>>>>>> 3f811aa9
 %% gen_server callbacks
 %%-----------------------------------------------------------------------------
 
@@ -231,12 +207,5 @@
 %% Internal functions
 %%--------------------------------------------------------------------
 
-<<<<<<< HEAD
-if_existed(false, Fun) ->
-    Fun();
-if_existed(_Mod, _Fun) ->
-    {error, already_existed}.
-=======
 reply(Reply, State) ->
     {reply, Reply, State}.
->>>>>>> 3f811aa9
