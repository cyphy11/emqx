%% Copyright (c) 2018 EMQ Technologies Co., Ltd. All Rights Reserved.
%%
%% Licensed under the Apache License, Version 2.0 (the "License");
%% you may not use this file except in compliance with the License.
%% You may obtain a copy of the License at
%%
%%     http://www.apache.org/licenses/LICENSE-2.0
%%
%% Unless required by applicable law or agreed to in writing, software
%% distributed under the License is distributed on an "AS IS" BASIS,
%% WITHOUT WARRANTIES OR CONDITIONS OF ANY KIND, either express or implied.
%% See the License for the specific language governing permissions and
%% limitations under the License.

-module(emqx_protocol).

-define(LOG_HEADER, "[MQTT]").

-include("emqx.hrl").
-include("emqx_mqtt.hrl").
-include("logger.hrl").

-export([init/2]).
-export([info/1]).
-export([attrs/1]).
-export([caps/1]).
-export([stats/1]).
-export([client_id/1]).
-export([credentials/1]).
-export([parser/1]).
-export([session/1]).
-export([received/2]).
-export([process_packet/2]).
-export([deliver/2]).
-export([send/2]).
-export([shutdown/2]).

-record(pstate, {
          zone,
          sendfun,
          peername,
          peercert,
          proto_ver,
          proto_name,
          client_id,
          is_assigned,
          conn_pid,
          conn_props,
          ack_props,
          username,
          session,
          clean_start,
          topic_aliases,
          packet_size,
          will_topic,
          will_msg,
          keepalive,
          mountpoint,
          is_super,
          is_bridge,
          enable_ban,
          enable_acl,
          acl_deny_action,
          recv_stats,
          send_stats,
          connected,
          connected_at,
          ignore_loop,
          topic_alias_maximum
        }).

-type(state() :: #pstate{}).
-export_type([state/0]).

-ifdef(TEST).
-compile(export_all).
-compile(nowarn_export_all).
-endif.

-define(NO_PROPS, undefined).

%%------------------------------------------------------------------------------
%% Init
%%------------------------------------------------------------------------------

-spec(init(map(), list()) -> state()).
init(#{peername := Peername, peercert := Peercert, sendfun := SendFun}, Options) ->
    Zone = proplists:get_value(zone, Options),
<<<<<<< HEAD
    #pstate{zone            = Zone,
            sendfun         = SendFun,
            peername        = Peername,
            peercert        = Peercert,
            proto_ver       = ?MQTT_PROTO_V4,
            proto_name      = <<"MQTT">>,
            client_id       = <<>>,
            is_assigned     = false,
            conn_pid        = self(),
            username        = init_username(Peercert, Options),
            is_super        = false,
            clean_start     = false,
            topic_aliases   = #{},
            packet_size     = emqx_zone:get_env(Zone, max_packet_size),
            mountpoint      = emqx_zone:get_env(Zone, mountpoint),
            is_bridge       = false,
            enable_ban      = emqx_zone:get_env(Zone, enable_ban, false),
            enable_acl      = emqx_zone:get_env(Zone, enable_acl),
            acl_deny_action = emqx_zone:get_env(Zone, acl_deny_action, ignore),
            recv_stats      = #{msg => 0, pkt => 0},
            send_stats      = #{msg => 0, pkt => 0},
            connected       = false,
            ignore_loop     = emqx_config:get_env(mqtt_ignore_loop_deliver, false)}.
=======
    #pstate{zone                = Zone,
            sendfun             = SendFun,
            peername            = Peername,
            peercert            = Peercert,
            proto_ver           = ?MQTT_PROTO_V4,
            proto_name          = <<"MQTT">>,
            client_id           = <<>>,
            is_assigned         = false,
            conn_pid            = self(),
            username            = init_username(Peercert, Options),
            is_super            = false,
            clean_start         = false,
            topic_aliases       = #{},
            packet_size         = emqx_zone:get_env(Zone, max_packet_size),
            mountpoint          = emqx_zone:get_env(Zone, mountpoint),
            is_bridge           = false,
            enable_ban          = emqx_zone:get_env(Zone, enable_ban, false),
            enable_acl          = emqx_zone:get_env(Zone, enable_acl),
            recv_stats          = #{msg => 0, pkt => 0},
            send_stats          = #{msg => 0, pkt => 0},
            connected           = false,
            ignore_loop         = emqx_config:get_env(mqtt_ignore_loop_deliver, false),
            topic_alias_maximum = #{to_client => 0, from_client => 0}}.
>>>>>>> e949e8cb

init_username(Peercert, Options) ->
    case proplists:get_value(peer_cert_as_username, Options) of
        cn  -> esockd_peercert:common_name(Peercert);
        dn  -> esockd_peercert:subject(Peercert);
        crt -> Peercert;
        _   -> undefined
    end.

set_username(Username, PState = #pstate{username = undefined}) ->
    PState#pstate{username = Username};
set_username(_Username, PState) ->
    PState.

%%------------------------------------------------------------------------------
%% API
%%------------------------------------------------------------------------------

info(PState = #pstate{conn_props    = ConnProps,
                      ack_props     = AckProps,
                      session       = Session,
                      topic_aliases = Aliases,
                      will_msg      = WillMsg,
                      enable_acl    = EnableAcl}) ->
    attrs(PState) ++ [{conn_props, ConnProps},
                      {ack_props, AckProps},
                      {session, Session},
                      {topic_aliases, Aliases},
                      {will_msg, WillMsg},
                      {enable_acl, EnableAcl}].

attrs(#pstate{zone         = Zone,
              client_id    = ClientId,
              username     = Username,
              peername     = Peername,
              peercert     = Peercert,
              clean_start  = CleanStart,
              proto_ver    = ProtoVer,
              proto_name   = ProtoName,
              keepalive    = Keepalive,
              mountpoint   = Mountpoint,
              is_super     = IsSuper,
              is_bridge    = IsBridge,
              connected_at = ConnectedAt}) ->
    [{zone, Zone},
     {client_id, ClientId},
     {username, Username},
     {peername, Peername},
     {peercert, Peercert},
     {proto_ver, ProtoVer},
     {proto_name, ProtoName},
     {clean_start, CleanStart},
     {keepalive, Keepalive},
     {mountpoint, Mountpoint},
     {is_super, IsSuper},
     {is_bridge, IsBridge},
     {connected_at, ConnectedAt}].

caps(#pstate{zone = Zone}) ->
    emqx_mqtt_caps:get_caps(Zone).

client_id(#pstate{client_id = ClientId}) ->
    ClientId.

credentials(#pstate{zone       = Zone,
                    client_id  = ClientId,
                    username   = Username,
                    peername   = Peername}) ->
    #{zone      => Zone,
      client_id => ClientId,
      username  => Username,
      peername  => Peername}.

stats(#pstate{recv_stats = #{pkt := RecvPkt, msg := RecvMsg},
              send_stats = #{pkt := SendPkt, msg := SendMsg}}) ->
    [{recv_pkt, RecvPkt},
     {recv_msg, RecvMsg},
     {send_pkt, SendPkt},
     {send_msg, SendMsg}].

session(#pstate{session = SPid}) ->
    SPid.

parser(#pstate{packet_size = Size, proto_ver = Ver}) ->
    emqx_frame:initial_state(#{max_packet_size => Size, version => Ver}).

%%------------------------------------------------------------------------------
%% Packet Received
%%------------------------------------------------------------------------------

set_protover(?CONNECT_PACKET(#mqtt_packet_connect{
                                proto_ver = ProtoVer}),
             PState) ->
    PState#pstate{ proto_ver = ProtoVer };
set_protover(_Packet, PState) ->
    PState.

-spec(received(emqx_mqtt_types:packet(), state()) ->
    {ok, state()} | {error, term()} | {error, term(), state()} | {stop, term(), state()}).
received(?PACKET(Type), PState = #pstate{connected = false}) when Type =/= ?CONNECT ->
    {error, proto_not_connected, PState};

received(?PACKET(?CONNECT), PState = #pstate{connected = true}) ->
    {error, proto_unexpected_connect, PState};

received(Packet = ?PACKET(Type), PState) ->
    PState1 = set_protover(Packet, PState),
    trace(recv, Packet),
    try emqx_packet:validate(Packet) of
        true ->
            case preprocess_properties(Packet, PState1) of
                {error, ReasonCode} ->
                    {error, ReasonCode, PState1};
                {Packet1, PState2} ->
                    process_packet(Packet1, inc_stats(recv, Type, PState2))
            end
    catch
        error : protocol_error ->
            deliver({disconnect, ?RC_PROTOCOL_ERROR}, PState1),
            {error, protocol_error, PState};
        error : subscription_identifier_invalid ->
            deliver({disconnect, ?RC_SUBSCRIPTION_IDENTIFIERS_NOT_SUPPORTED}, PState1),
            {error, subscription_identifier_invalid, PState1};
        error : topic_alias_invalid ->
            deliver({disconnect, ?RC_TOPIC_ALIAS_INVALID}, PState1),
            {error, topic_alias_invalid, PState1};
        error : topic_filters_invalid ->
            deliver({disconnect, ?RC_TOPIC_FILTER_INVALID}, PState1),
            {error, topic_filters_invalid, PState1};
        error : topic_name_invalid ->
            deliver({disconnect, ?RC_TOPIC_FILTER_INVALID}, PState1),
            {error, topic_filters_invalid, PState1};
        error : Reason ->
            deliver({disconnect, ?RC_MALFORMED_PACKET}, PState1),
            {error, Reason, PState1}
    end.

%%------------------------------------------------------------------------------
%% Preprocess MQTT Properties
%%------------------------------------------------------------------------------
preprocess_properties(Packet = #mqtt_packet{
                                   variable = #mqtt_packet_connect{
                                                  properties = #{'Topic-Alias-Maximum' := ToClient}
                                              }
                               },
                      PState = #pstate{topic_alias_maximum = TopicAliasMaximum}) ->
    {Packet, PState#pstate{topic_alias_maximum = TopicAliasMaximum#{to_client => ToClient}}};

%% Subscription Identifier
preprocess_properties(Packet = #mqtt_packet{
                                  variable = Subscribe = #mqtt_packet_subscribe{
                                                            properties    = #{'Subscription-Identifier' := SubId},
                                                            topic_filters = TopicFilters
                                                           }
                                 },
                      PState = #pstate{proto_ver = ?MQTT_PROTO_V5}) ->
    TopicFilters1 = [{Topic, SubOpts#{subid => SubId}} || {Topic, SubOpts} <- TopicFilters],
    {Packet#mqtt_packet{variable = Subscribe#mqtt_packet_subscribe{topic_filters = TopicFilters1}}, PState};

%% Topic Alias Mapping
preprocess_properties(#mqtt_packet{
                          variable = #mqtt_packet_publish{
                              properties = #{'Topic-Alias' := 0}}
                      },
                      PState) ->
    deliver({disconnect, ?RC_TOPIC_ALIAS_INVALID}, PState),
    {error, ?RC_TOPIC_ALIAS_INVALID};

preprocess_properties(Packet = #mqtt_packet{
                                  variable = Publish = #mqtt_packet_publish{
                                                          topic_name = <<>>,
                                                          properties = #{'Topic-Alias' := AliasId}}
                                 },
                      PState = #pstate{proto_ver = ?MQTT_PROTO_V5, 
                                       topic_aliases = Aliases, 
                                       topic_alias_maximum = #{from_client := TopicAliasMaximum}}) ->
    case AliasId =< TopicAliasMaximum of
        true ->
            {Packet#mqtt_packet{variable = Publish#mqtt_packet_publish{
                                               topic_name = maps:get(AliasId, Aliases, <<>>)}}, PState};
        false ->
            deliver({disconnect, ?RC_TOPIC_ALIAS_INVALID}, PState),
            {error, ?RC_TOPIC_ALIAS_INVALID}
    end;

preprocess_properties(Packet = #mqtt_packet{
                                   variable = #mqtt_packet_publish{
                                                  topic_name = Topic,
                                                  properties = #{'Topic-Alias' := AliasId}}
                               },
                      PState = #pstate{proto_ver = ?MQTT_PROTO_V5, 
                                       topic_aliases = Aliases,
                                       topic_alias_maximum = #{from_client := TopicAliasMaximum}}) ->
    case AliasId =< TopicAliasMaximum of
        true ->
            {Packet, PState#pstate{topic_aliases = maps:put(AliasId, Topic, Aliases)}};
        false ->
            deliver({disconnect, ?RC_TOPIC_ALIAS_INVALID}, PState),
            {error, ?RC_TOPIC_ALIAS_INVALID}
    end;

preprocess_properties(Packet, PState) ->
    {Packet, PState}.

%%------------------------------------------------------------------------------
%% Process MQTT Packet
%%------------------------------------------------------------------------------
process_packet(?CONNECT_PACKET(
                  #mqtt_packet_connect{proto_name  = ProtoName,
                                       proto_ver   = ProtoVer,
                                       is_bridge   = IsBridge,
                                       clean_start = CleanStart,
                                       keepalive   = Keepalive,
                                       properties  = ConnProps,
                                       client_id   = ClientId,
                                       username    = Username,
                                       password    = Password} = ConnPkt), PState) ->

    NewClientId = maybe_use_username_as_clientid(ClientId, Username, PState),

    emqx_logger:set_metadata_client_id(NewClientId),

    %% TODO: Mountpoint...
    %% Msg -> emqx_mountpoint:mount(MountPoint, Msg)

    PState1 = set_username(Username,
                           PState#pstate{client_id    = NewClientId,
                                         proto_ver    = ProtoVer,
                                         proto_name   = ProtoName,
                                         clean_start  = CleanStart,
                                         keepalive    = Keepalive,
                                         conn_props   = ConnProps,
                                         is_bridge    = IsBridge,
                                         connected_at = os:timestamp()}),

    connack(
      case check_connect(ConnPkt, PState1) of
          {ok, PState2} ->
              case authenticate(credentials(PState2), Password) of
                  {ok, IsSuper} ->
                      %% Maybe assign a clientId
                      PState3 = maybe_assign_client_id(PState2#pstate{is_super = IsSuper,
                                                                      will_msg = make_will_msg(ConnPkt)}),
                      emqx_logger:set_metadata_client_id(PState3#pstate.client_id),
                      %% Open session
                      case try_open_session(PState3) of
                          {ok, SPid, SP} ->
                              PState4 = PState3#pstate{session = SPid, connected = true},
                              ok = emqx_cm:register_connection(client_id(PState4)),
                              true = emqx_cm:set_conn_attrs(client_id(PState4), attrs(PState4)),
                              %% Start keepalive
                              start_keepalive(Keepalive, PState4),
                              %% Success
                              {?RC_SUCCESS, SP, PState4};
                          {error, Error} ->
                              ?LOG(error, "Failed to open session: ~p", [Error]),
                              {?RC_UNSPECIFIED_ERROR, PState1}
                      end;
                  {error, Reason} ->
                      ?LOG(error, "Username '~s' login failed for ~p", [Username, Reason]),
                      {?RC_NOT_AUTHORIZED, PState1}
              end;
          {error, ReasonCode} ->
              {ReasonCode, PState1}
      end);

process_packet(Packet = ?PUBLISH_PACKET(?QOS_0, Topic, _PacketId, _Payload), PState) ->
    case check_publish(Packet, PState) of
        {ok, PState1} ->
            do_publish(Packet, PState1);
        {error, ReasonCode} ->
            ?LOG(warning, "Cannot publish qos0 message to ~s for ~s",
                [Topic, emqx_reason_codes:text(ReasonCode)]),
            do_acl_deny_action(Packet, ReasonCode, PState)
    end;

process_packet(Packet = ?PUBLISH_PACKET(?QOS_1, Topic, PacketId, _Payload), PState) ->
    case check_publish(Packet, PState) of
        {ok, PState1} ->
            do_publish(Packet, PState1);
        {error, ReasonCode} ->
            ?LOG(warning, "Cannot publish qos1 message to ~s for ~s",
                [Topic, emqx_reason_codes:text(ReasonCode)]),
            case deliver({puback, PacketId, ReasonCode}, PState) of
                {ok, _PState} ->
                    do_acl_deny_action(Packet, ReasonCode, PState);
                Error ->
                    Error
            end
    end;

process_packet(Packet = ?PUBLISH_PACKET(?QOS_2, Topic, PacketId, _Payload), PState) ->
    case check_publish(Packet, PState) of
        {ok, PState1} ->
            do_publish(Packet, PState1);
        {error, ReasonCode} ->
            ?LOG(warning, "Cannot publish qos2 message to ~s for ~s",
                [Topic, emqx_reason_codes:text(ReasonCode)]),
            case deliver({pubrec, PacketId, ?RC_NOT_AUTHORIZED}, PState) of
                {ok, _PState} ->
                    do_acl_deny_action(Packet, ReasonCode, PState);
                Error ->
                    Error
            end
    end;

process_packet(?PUBACK_PACKET(PacketId, ReasonCode), PState = #pstate{session = SPid}) ->
    {ok = emqx_session:puback(SPid, PacketId, ReasonCode), PState};

process_packet(?PUBREC_PACKET(PacketId, ReasonCode), PState = #pstate{session = SPid}) ->
    case emqx_session:pubrec(SPid, PacketId, ReasonCode) of
        ok ->
            send(?PUBREL_PACKET(PacketId), PState);
        {error, NotFound} ->
            send(?PUBREL_PACKET(PacketId, NotFound), PState)
    end;

process_packet(?PUBREL_PACKET(PacketId, ReasonCode), PState = #pstate{session = SPid}) ->
    case emqx_session:pubrel(SPid, PacketId, ReasonCode) of
        ok ->
            send(?PUBCOMP_PACKET(PacketId), PState);
        {error, NotFound} ->
            send(?PUBCOMP_PACKET(PacketId, NotFound), PState)
    end;

process_packet(?PUBCOMP_PACKET(PacketId, ReasonCode), PState = #pstate{session = SPid}) ->
    {ok = emqx_session:pubcomp(SPid, PacketId, ReasonCode), PState};

process_packet(Packet = ?SUBSCRIBE_PACKET(PacketId, Properties, RawTopicFilters),
               PState = #pstate{session = SPid, mountpoint = Mountpoint,
                                proto_ver = ProtoVer, is_bridge = IsBridge,
                                ignore_loop = IgnoreLoop}) ->
    RawTopicFilters1 =  if ProtoVer < ?MQTT_PROTO_V5 ->
                            IfIgnoreLoop = case IgnoreLoop of true -> 1; false -> 0 end,
                            case IsBridge of
                                true -> [{RawTopic, SubOpts#{rap => 1, nl => IfIgnoreLoop}} || {RawTopic, SubOpts} <- RawTopicFilters];
                                false -> [{RawTopic, SubOpts#{rap => 0, nl => IfIgnoreLoop}} || {RawTopic, SubOpts} <- RawTopicFilters]
                            end;
                           true ->
                               RawTopicFilters
                        end,
    case check_subscribe(
           parse_topic_filters(?SUBSCRIBE, RawTopicFilters1), PState) of
        {ok, TopicFilters} ->
            case emqx_hooks:run('client.subscribe', [credentials(PState)], TopicFilters) of
                {ok, TopicFilters1} ->
                    ok = emqx_session:subscribe(SPid, PacketId, Properties,
                                                emqx_mountpoint:mount(Mountpoint, TopicFilters1)),
                    {ok, PState};
                {stop, _} ->
                    ReasonCodes = lists:duplicate(length(TopicFilters),
                                                  ?RC_IMPLEMENTATION_SPECIFIC_ERROR),
                    deliver({suback, PacketId, ReasonCodes}, PState)
            end;
        {error, TopicFilters} ->
            {ReverseSubTopics, ReverseReasonCodes} =
                lists:foldl(fun({Topic, #{rc := ?RC_SUCCESS}}, {Topics, Codes}) ->
                                    {[Topic|Topics], [?RC_IMPLEMENTATION_SPECIFIC_ERROR | Codes]};
                                ({Topic, #{rc := Code}}, {Topics, Codes}) ->
                                    {[Topic|Topics], [Code|Codes]}
                            end, {[], []}, TopicFilters),
            {SubTopics, ReasonCodes} = {lists:reverse(ReverseSubTopics), lists:reverse(ReverseReasonCodes)},
            ?LOG(warning, "Cannot subscribe ~p for ~p",
                [SubTopics, [emqx_reason_codes:text(R) || R <- ReasonCodes]]),
            deliver({suback, PacketId, ReasonCodes}, PState),
            do_acl_deny_action(Packet, ReasonCodes, PState)
    end;

process_packet(?UNSUBSCRIBE_PACKET(PacketId, Properties, RawTopicFilters),
               PState = #pstate{session = SPid, mountpoint = MountPoint}) ->
    case emqx_hooks:run('client.unsubscribe', [credentials(PState)],
                        parse_topic_filters(?UNSUBSCRIBE, RawTopicFilters)) of
        {ok, TopicFilters} ->
            ok = emqx_session:unsubscribe(SPid, PacketId, Properties,
                                          emqx_mountpoint:mount(MountPoint, TopicFilters)),
            {ok, PState};
        {stop, _Acc} ->
            ReasonCodes = lists:duplicate(length(RawTopicFilters),
                                          ?RC_IMPLEMENTATION_SPECIFIC_ERROR),
            deliver({unsuback, PacketId, ReasonCodes}, PState)
    end;

process_packet(?PACKET(?PINGREQ), PState) ->
    send(?PACKET(?PINGRESP), PState);

process_packet(?DISCONNECT_PACKET(?RC_SUCCESS, #{'Session-Expiry-Interval' := Interval}),
                PState = #pstate{session = SPid, conn_props = #{'Session-Expiry-Interval' := OldInterval}}) ->
    case Interval =/= 0 andalso OldInterval =:= 0 of
        true ->
            deliver({disconnect, ?RC_PROTOCOL_ERROR}, PState),
            {error, protocol_error, PState#pstate{will_msg = undefined}};
        false ->
            emqx_session:update_expiry_interval(SPid, Interval),
            %% Clean willmsg
            {stop, normal, PState#pstate{will_msg = undefined}}
    end;
process_packet(?DISCONNECT_PACKET(?RC_SUCCESS), PState) ->
    {stop, normal, PState#pstate{will_msg = undefined}};
process_packet(?DISCONNECT_PACKET(_), PState) ->
    {stop, normal, PState}.

%%------------------------------------------------------------------------------
%% ConnAck --> Client
%%------------------------------------------------------------------------------

connack({?RC_SUCCESS, SP, PState}) ->
    emqx_hooks:run('client.connected', [credentials(PState), ?RC_SUCCESS, attrs(PState)]),
    deliver({connack, ?RC_SUCCESS, sp(SP)}, update_mountpoint(PState));

connack({ReasonCode, PState = #pstate{proto_ver = ProtoVer}}) ->
    emqx_hooks:run('client.connected', [credentials(PState), ReasonCode, attrs(PState)]),
    ReasonCode1 = if ProtoVer =:= ?MQTT_PROTO_V5 ->
                         ReasonCode;
                     true ->
                         emqx_reason_codes:compat(connack, ReasonCode)
                  end,
    _ = deliver({connack, ReasonCode1}, PState),
    {error, emqx_reason_codes:name(ReasonCode1, ProtoVer), PState}.

%%------------------------------------------------------------------------------
%% Publish Message -> Broker
%%------------------------------------------------------------------------------

do_publish(Packet = ?PUBLISH_PACKET(QoS, PacketId),
           PState = #pstate{session = SPid, mountpoint = MountPoint}) ->
    Msg = emqx_mountpoint:mount(MountPoint,
                                emqx_packet:to_message(credentials(PState), Packet)),
    puback(QoS, PacketId, emqx_session:publish(SPid, PacketId, Msg), PState).

%%------------------------------------------------------------------------------
%% Puback -> Client
%%------------------------------------------------------------------------------

puback(?QOS_0, _PacketId, _Result, PState) ->
    {ok, PState};
puback(?QOS_1, PacketId, [], PState) ->
    deliver({puback, PacketId, ?RC_NO_MATCHING_SUBSCRIBERS}, PState);
puback(?QOS_1, PacketId, [_|_], PState) -> %%TODO: check the dispatch?
    deliver({puback, PacketId, ?RC_SUCCESS}, PState);
puback(?QOS_1, PacketId, {error, ReasonCode}, PState) ->
    deliver({puback, PacketId, ReasonCode}, PState);
puback(?QOS_2, PacketId, [], PState) ->
    deliver({pubrec, PacketId, ?RC_NO_MATCHING_SUBSCRIBERS}, PState);
puback(?QOS_2, PacketId, [_|_], PState) -> %%TODO: check the dispatch?
    deliver({pubrec, PacketId, ?RC_SUCCESS}, PState);
puback(?QOS_2, PacketId, {error, ReasonCode}, PState) ->
    deliver({pubrec, PacketId, ReasonCode}, PState).

%%------------------------------------------------------------------------------
%% Deliver Packet -> Client
%%------------------------------------------------------------------------------

-spec(deliver(tuple(), state()) -> {ok, state()} | {error, term()}).
deliver({connack, ReasonCode}, PState) ->
    send(?CONNACK_PACKET(ReasonCode), PState);

deliver({connack, ?RC_SUCCESS, SP}, PState = #pstate{zone = Zone,
                                                     proto_ver = ?MQTT_PROTO_V5,
                                                     client_id = ClientId,
                                                     conn_props = ConnProps,
                                                     is_assigned = IsAssigned,
                                                     topic_alias_maximum = TopicAliasMaximum}) ->
    ResponseInformation = case maps:find('Request-Response-Information', ConnProps) of
                              {ok, 1} ->
                                  iolist_to_binary(emqx_config:get_env(response_topic_prefix));
                              _ ->
                                  <<>>
                          end,
    #{max_packet_size := MaxPktSize,
      max_qos_allowed := MaxQoS,
      mqtt_retain_available := Retain,
      max_topic_alias := MaxAlias,
      mqtt_shared_subscription := Shared,
      mqtt_wildcard_subscription := Wildcard} = caps(PState),
    Props = #{'Retain-Available' => flag(Retain),
              'Maximum-Packet-Size' => MaxPktSize,
              'Topic-Alias-Maximum' => MaxAlias,
              'Wildcard-Subscription-Available' => flag(Wildcard),
              'Subscription-Identifier-Available' => 1,
              'Response-Information' => ResponseInformation,
              'Shared-Subscription-Available' => flag(Shared)},

    Props1 = if
                MaxQoS =:= ?QOS_2 ->
                    Props;
                true ->
                    maps:put('Maximum-QoS', MaxQoS, Props)
            end,

    Props2 = if IsAssigned ->
                    Props1#{'Assigned-Client-Identifier' => ClientId};
                true -> Props1

             end,

    Props3 = case emqx_zone:get_env(Zone, server_keepalive) of
                 undefined -> Props2;
                 Keepalive -> Props2#{'Server-Keep-Alive' => Keepalive}
             end,

    PState1 = PState#pstate{topic_alias_maximum = TopicAliasMaximum#{from_client => MaxAlias}},

    send(?CONNACK_PACKET(?RC_SUCCESS, SP, Props3), PState1);

deliver({connack, ReasonCode, SP}, PState) ->
    send(?CONNACK_PACKET(ReasonCode, SP), PState);

deliver({publish, PacketId, Msg = #message{headers = Headers}}, PState = #pstate{mountpoint = MountPoint}) ->
    _ = emqx_hooks:run('message.delivered', [credentials(PState)], Msg),
    Msg1 = emqx_message:update_expiry(Msg),
    Msg2 = emqx_mountpoint:unmount(MountPoint, Msg1),
    send(emqx_packet:from_message(PacketId, Msg2#message{headers = maps:remove('Topic-Alias', Headers)}), PState);
    
deliver({puback, PacketId, ReasonCode}, PState) ->
    send(?PUBACK_PACKET(PacketId, ReasonCode), PState);

deliver({pubrel, PacketId}, PState) ->
    send(?PUBREL_PACKET(PacketId), PState);

deliver({pubrec, PacketId, ReasonCode}, PState) ->
    send(?PUBREC_PACKET(PacketId, ReasonCode), PState);

deliver({suback, PacketId, ReasonCodes}, PState = #pstate{proto_ver = ProtoVer}) ->
    send(?SUBACK_PACKET(PacketId,
                        if ProtoVer =:= ?MQTT_PROTO_V5 ->
                               ReasonCodes;
                           true ->
                               [emqx_reason_codes:compat(suback, RC) || RC <- ReasonCodes]
                        end), PState);

deliver({unsuback, PacketId, ReasonCodes}, PState) ->
    send(?UNSUBACK_PACKET(PacketId, ReasonCodes), PState);

%% Deliver a disconnect for mqtt 5.0
deliver({disconnect, ReasonCode}, PState = #pstate{proto_ver = ?MQTT_PROTO_V5}) ->
    send(?DISCONNECT_PACKET(ReasonCode), PState);

deliver({disconnect, _ReasonCode}, PState) ->
    {ok, PState}.

%%------------------------------------------------------------------------------
%% Send Packet to Client

-spec(send(emqx_mqtt_types:packet(), state()) -> {ok, state()} | {error, term()}).
send(Packet = ?PACKET(Type), PState = #pstate{proto_ver = Ver, sendfun = SendFun}) ->
    trace(send, Packet),
    case SendFun(Packet, #{version => Ver}) of
        ok ->
            emqx_metrics:sent(Packet),
            {ok, inc_stats(send, Type, PState)};
        {error, Reason} ->
            {error, Reason}
    end.

%%------------------------------------------------------------------------------
%% Maybe use username replace client id

maybe_use_username_as_clientid(ClientId, undefined, _PState) ->
    ClientId;
maybe_use_username_as_clientid(ClientId, Username, #pstate{zone = Zone}) ->
    case emqx_zone:get_env(Zone, use_username_as_clientid, false) of
        true -> Username;
        false -> ClientId
    end.

%%------------------------------------------------------------------------------
%% Assign a clientId

maybe_assign_client_id(PState = #pstate{client_id = <<>>, ack_props = AckProps}) ->
    ClientId = emqx_guid:to_base62(emqx_guid:gen()),
    AckProps1 = set_property('Assigned-Client-Identifier', ClientId, AckProps),
    PState#pstate{client_id = ClientId, is_assigned = true, ack_props = AckProps1};
maybe_assign_client_id(PState) ->
    PState.

try_open_session(PState = #pstate{zone        = Zone,
                                  client_id   = ClientId,
                                  conn_pid    = ConnPid,
                                  username    = Username,
                                  clean_start = CleanStart,
                                  will_msg    = WillMsg}) ->

    SessAttrs = #{
        zone        => Zone,
        client_id   => ClientId,
        conn_pid    => ConnPid,
        username    => Username,
        clean_start => CleanStart,
        will_msg    => WillMsg
    },
    SessAttrs1 = lists:foldl(fun set_session_attrs/2, SessAttrs, [{max_inflight, PState}, {expiry_interval, PState}]),
    case emqx_sm:open_session(SessAttrs1) of
        {ok, SPid} ->
            {ok, SPid, false};
        Other -> Other
    end.

<<<<<<< HEAD
set_session_attrs({max_inflight, #pstate{zone = Zone, proto_ver = ProtoVer, conn_props = ConnProps}}, SessAttrs) ->
    maps:put(max_inflight, if
                               ProtoVer =:= ?MQTT_PROTO_V5 ->
                                   get_property('Receive-Maximum', ConnProps, 65535);
                               true ->
                                   emqx_zone:get_env(Zone, max_inflight, 65535)
                           end, SessAttrs);
set_session_attrs({expiry_interval, #pstate{zone = Zone, proto_ver = ProtoVer, conn_props = ConnProps, clean_start = CleanStart}}, SessAttrs) ->
    maps:put(expiry_interval, if
                               ProtoVer =:= ?MQTT_PROTO_V5 ->
                                   get_property('Session-Expiry-Interval', ConnProps, 0);
                               true ->
                                   case CleanStart of
                                       true -> 0;
                                       false ->
                                           emqx_zone:get_env(Zone, session_expiry_interval, 16#ffffffff)
                                   end
                              end, SessAttrs);
set_session_attrs({topic_alias_maximum, #pstate{zone = Zone, proto_ver = ProtoVer, conn_props = ConnProps}}, SessAttrs) ->
    maps:put(topic_alias_maximum, if
                                    ProtoVer =:= ?MQTT_PROTO_V5 ->
                                        get_property('Topic-Alias-Maximum', ConnProps, 0);
                                    true ->
                                        emqx_zone:get_env(Zone, max_topic_alias, 0)
                                  end, SessAttrs);
set_session_attrs({_, #pstate{}}, SessAttrs) ->
    SessAttrs.
=======
set_session_attrs({max_inflight, #pstate{proto_ver = ?MQTT_PROTO_V5, conn_props = ConnProps}}, SessAttrs) ->
    maps:put(max_inflight, get_property('Receive-Maximum', ConnProps, 65535), SessAttrs);

set_session_attrs({max_inflight, #pstate{zone = Zone}}, SessAttrs) ->
    maps:put(max_inflight, emqx_zone:get_env(Zone, max_inflight, 65535), SessAttrs);
>>>>>>> e949e8cb

set_session_attrs({expiry_interval, #pstate{proto_ver = ?MQTT_PROTO_V5, conn_props = ConnProps}}, SessAttrs) ->
    maps:put(expiry_interval, get_property('Session-Expiry-Interval', ConnProps, 0), SessAttrs);

set_session_attrs({expiry_interval, #pstate{zone = Zone, clean_start = CleanStart}}, SessAttrs) ->
    maps:put(expiry_interval, case CleanStart of
                                  true -> 0;
                                  false -> emqx_zone:get_env(Zone, session_expiry_interval, 16#ffffffff)
                              end, SessAttrs);

set_session_attrs(_, SessAttrs) ->
    SessAttrs.

authenticate(Credentials, Password) ->
    case emqx_access_control:authenticate(Credentials, Password) of
        ok -> {ok, false};
        {ok, IsSuper} when is_boolean(IsSuper) ->
            {ok, IsSuper};
        {ok, Result} when is_map(Result) ->
            {ok, maps:get(is_superuser, Result, false)};
        {error, Error} ->
            {error, Error}
    end.

set_property(Name, Value, ?NO_PROPS) ->
    #{Name => Value};
set_property(Name, Value, Props) ->
    Props#{Name => Value}.

get_property(_Name, undefined, Default) ->
    Default;
get_property(Name, Props, Default) ->
    maps:get(Name, Props, Default).

make_will_msg(#mqtt_packet_connect{proto_ver   = ProtoVer,
                                   will_props  = WillProps} = ConnPkt) ->
    emqx_packet:will_msg(
        case ProtoVer of
            ?MQTT_PROTO_V5 ->
                WillDelayInterval = get_property('Will-Delay-Interval', WillProps, 0),
                ConnPkt#mqtt_packet_connect{
                    will_props = set_property('Will-Delay-Interval', WillDelayInterval, WillProps)};
            _ ->
                ConnPkt
        end).

%%------------------------------------------------------------------------------
%% Check Packet
%%------------------------------------------------------------------------------

check_connect(Packet, PState) ->
    run_check_steps([fun check_proto_ver/2,
                     fun check_client_id/2,
                     fun check_banned/2,
                     fun check_will_topic/2], Packet, PState).

check_proto_ver(#mqtt_packet_connect{proto_ver  = Ver,
                                     proto_name = Name}, _PState) ->
    case lists:member({Ver, Name}, ?PROTOCOL_NAMES) of
        true  -> ok;
        false -> {error, ?RC_PROTOCOL_ERROR}
    end.

%% MQTT3.1 does not allow null clientId
check_client_id(#mqtt_packet_connect{proto_ver = ?MQTT_PROTO_V3,
                                     client_id = <<>>}, _PState) ->
    {error, ?RC_CLIENT_IDENTIFIER_NOT_VALID};

%% Issue#599: Null clientId and clean_start = false
check_client_id(#mqtt_packet_connect{client_id   = <<>>,
                                     clean_start = false}, _PState) ->
    {error, ?RC_CLIENT_IDENTIFIER_NOT_VALID};

check_client_id(#mqtt_packet_connect{client_id   = <<>>,
                                     clean_start = true}, _PState) ->
    ok;

check_client_id(#mqtt_packet_connect{client_id = ClientId}, #pstate{zone = Zone}) ->
    Len = byte_size(ClientId),
    MaxLen = emqx_zone:get_env(Zone, max_clientid_len),
    case (1 =< Len) andalso (Len =< MaxLen) of
        true  -> ok;
        false -> {error, ?RC_CLIENT_IDENTIFIER_NOT_VALID}
    end.

check_banned(_ConnPkt, #pstate{enable_ban = false}) ->
    ok;
check_banned(#mqtt_packet_connect{client_id = ClientId, username = Username},
             #pstate{peername = Peername}) ->
    case emqx_banned:check(#{client_id => ClientId,
                             username  => Username,
                             peername  => Peername}) of
        true  -> {error, ?RC_BANNED};
        false -> ok
    end.

check_will_topic(#mqtt_packet_connect{will_flag = false}, _PState) ->
    ok;
check_will_topic(#mqtt_packet_connect{will_topic = WillTopic} = ConnPkt, PState) ->
    try emqx_topic:validate(WillTopic) of
        true -> check_will_acl(ConnPkt, PState)
    catch error : _Error ->
            {error, ?RC_TOPIC_NAME_INVALID}
    end.

check_will_acl(_ConnPkt, #pstate{enable_acl = EnableAcl})
  when not EnableAcl ->
    ok;
check_will_acl(#mqtt_packet_connect{will_topic = WillTopic}, PState) ->
    case emqx_access_control:check_acl(credentials(PState), publish, WillTopic) of
        allow -> ok;
        deny ->
            ?LOG(warning, "Cannot publish will message to ~p for acl checking failed", [WillTopic]),
            {error, ?RC_UNSPECIFIED_ERROR}
    end.

check_publish(Packet, PState) ->
    run_check_steps([fun check_pub_caps/2,
                     fun check_pub_acl/2], Packet, PState).

check_pub_caps(#mqtt_packet{header = #mqtt_packet_header{qos = QoS, retain = Retain},
                            variable = #mqtt_packet_publish{ properties = _Properties}},
               #pstate{zone = Zone}) ->
    emqx_mqtt_caps:check_pub(Zone, #{qos => QoS, retain => Retain}).

check_pub_acl(_Packet, #pstate{is_super = IsSuper, enable_acl = EnableAcl})
    when IsSuper orelse (not EnableAcl) ->
    ok;

check_pub_acl(#mqtt_packet{variable = #mqtt_packet_publish{topic_name = Topic}}, PState) ->
    case emqx_access_control:check_acl(credentials(PState), publish, Topic) of
        allow -> ok;
        deny  ->
            {error, ?RC_NOT_AUTHORIZED}
    end.

run_check_steps([], _Packet, PState) ->
    {ok, PState};
run_check_steps([Check|Steps], Packet, PState) ->
    case Check(Packet, PState) of
        ok ->
            run_check_steps(Steps, Packet, PState);
        {ok, PState1} ->
            run_check_steps(Steps, Packet, PState1);
        Error = {error, _RC} ->
            Error
    end.

check_subscribe(TopicFilters, PState = #pstate{zone = Zone}) ->
    case emqx_mqtt_caps:check_sub(Zone, TopicFilters) of
        {ok, TopicFilter1} ->
            check_sub_acl(TopicFilter1, PState);
        {error, TopicFilter1} ->
            {error, TopicFilter1}
    end.

check_sub_acl(TopicFilters, #pstate{is_super = IsSuper, enable_acl = EnableAcl})
    when IsSuper orelse (not EnableAcl) ->
    {ok, TopicFilters};

check_sub_acl(TopicFilters, PState) ->
    Credentials = credentials(PState),
    lists:foldr(
      fun({Topic, SubOpts}, {Ok, Acc}) ->
              case emqx_access_control:check_acl(Credentials, subscribe, Topic) of
                  allow -> {Ok, [{Topic, SubOpts}|Acc]};
                  deny  ->
                      {error, [{Topic, SubOpts#{rc := ?RC_NOT_AUTHORIZED}}|Acc]}
              end
      end, {ok, []}, TopicFilters).

trace(recv, Packet) ->
    ?LOG(debug, "RECV ~s", [emqx_packet:format(Packet)]);
trace(send, Packet) ->
    ?LOG(debug, "SEND ~s", [emqx_packet:format(Packet)]).

inc_stats(recv, Type, PState = #pstate{recv_stats = Stats}) ->
    PState#pstate{recv_stats = inc_stats(Type, Stats)};

inc_stats(send, Type, PState = #pstate{send_stats = Stats}) ->
    PState#pstate{send_stats = inc_stats(Type, Stats)}.

inc_stats(Type, Stats = #{pkt := PktCnt, msg := MsgCnt}) ->
    Stats#{pkt := PktCnt + 1, msg := case Type =:= ?PUBLISH of
                                         true  -> MsgCnt + 1;
                                         false -> MsgCnt
                                     end}.

shutdown(_Reason, #pstate{client_id = undefined}) ->
    ok;
shutdown(_Reason, #pstate{connected = false}) ->
    ok;
shutdown(conflict, _PState) ->
    ok;
shutdown(discard, _PState) ->
    ok;
shutdown(Reason, PState) ->
    ?LOG(info, "Shutdown for ~p", [Reason]),
    emqx_hooks:run('client.disconnected', [credentials(PState), Reason]).

start_keepalive(0, _PState) ->
    ignore;
start_keepalive(Secs, #pstate{zone = Zone}) when Secs > 0 ->
    Backoff = emqx_zone:get_env(Zone, keepalive_backoff, 0.75),
    self() ! {keepalive, start, round(Secs * Backoff)}.

%%-----------------------------------------------------------------------------
%% Parse topic filters
%%-----------------------------------------------------------------------------

parse_topic_filters(?SUBSCRIBE, RawTopicFilters) ->
    [emqx_topic:parse(RawTopic, SubOpts) || {RawTopic, SubOpts} <- RawTopicFilters];

parse_topic_filters(?UNSUBSCRIBE, RawTopicFilters) ->
    lists:map(fun emqx_topic:parse/1, RawTopicFilters).

%%------------------------------------------------------------------------------
%% Update mountpoint

update_mountpoint(PState = #pstate{mountpoint = undefined}) ->
    PState;
update_mountpoint(PState = #pstate{mountpoint = MountPoint}) ->
    PState#pstate{mountpoint = emqx_mountpoint:replvar(MountPoint, credentials(PState))}.

sp(true)  -> 1;
sp(false) -> 0.

flag(false) -> 0;
flag(true)  -> 1.

%%------------------------------------------------------------------------------
%% Execute actions in case acl deny

do_acl_deny_action(?PUBLISH_PACKET(?QOS_0, _Topic, _PacketId, _Payload),
                   ?RC_NOT_AUTHORIZED, PState = #pstate{proto_ver = ProtoVer,
                                                        acl_deny_action = disconnect}) ->
    {error, emqx_reason_codes:name(?RC_NOT_AUTHORIZED, ProtoVer), PState};

do_acl_deny_action(?PUBLISH_PACKET(?QOS_1, _Topic, _PacketId, _Payload),
                   ?RC_NOT_AUTHORIZED, PState = #pstate{proto_ver = ProtoVer,
                                                        acl_deny_action = disconnect}) ->
    deliver({disconnect, ?RC_NOT_AUTHORIZED}, PState),
    {error, emqx_reason_codes:name(?RC_NOT_AUTHORIZED, ProtoVer), PState};

do_acl_deny_action(?PUBLISH_PACKET(?QOS_2, _Topic, _PacketId, _Payload),
                   ?RC_NOT_AUTHORIZED, PState = #pstate{proto_ver = ProtoVer,
                                                        acl_deny_action = disconnect}) ->
    deliver({disconnect, ?RC_NOT_AUTHORIZED}, PState),
    {error, emqx_reason_codes:name(?RC_NOT_AUTHORIZED, ProtoVer), PState};

do_acl_deny_action(?SUBSCRIBE_PACKET(_PacketId, _Properties, _RawTopicFilters),
                   ReasonCodes, PState = #pstate{proto_ver = ProtoVer,
                                                 acl_deny_action = disconnect}) ->
    case lists:member(?RC_NOT_AUTHORIZED, ReasonCodes) of
        true ->
            deliver({disconnect, ?RC_NOT_AUTHORIZED}, PState),
            {error, emqx_reason_codes:name(?RC_NOT_AUTHORIZED, ProtoVer), PState};
        false ->
            {ok, PState}
    end;
do_acl_deny_action(_PubSupPacket, _ReasonCode, PState) ->
    {ok, PState}.<|MERGE_RESOLUTION|>--- conflicted
+++ resolved
@@ -86,31 +86,6 @@
 -spec(init(map(), list()) -> state()).
 init(#{peername := Peername, peercert := Peercert, sendfun := SendFun}, Options) ->
     Zone = proplists:get_value(zone, Options),
-<<<<<<< HEAD
-    #pstate{zone            = Zone,
-            sendfun         = SendFun,
-            peername        = Peername,
-            peercert        = Peercert,
-            proto_ver       = ?MQTT_PROTO_V4,
-            proto_name      = <<"MQTT">>,
-            client_id       = <<>>,
-            is_assigned     = false,
-            conn_pid        = self(),
-            username        = init_username(Peercert, Options),
-            is_super        = false,
-            clean_start     = false,
-            topic_aliases   = #{},
-            packet_size     = emqx_zone:get_env(Zone, max_packet_size),
-            mountpoint      = emqx_zone:get_env(Zone, mountpoint),
-            is_bridge       = false,
-            enable_ban      = emqx_zone:get_env(Zone, enable_ban, false),
-            enable_acl      = emqx_zone:get_env(Zone, enable_acl),
-            acl_deny_action = emqx_zone:get_env(Zone, acl_deny_action, ignore),
-            recv_stats      = #{msg => 0, pkt => 0},
-            send_stats      = #{msg => 0, pkt => 0},
-            connected       = false,
-            ignore_loop     = emqx_config:get_env(mqtt_ignore_loop_deliver, false)}.
-=======
     #pstate{zone                = Zone,
             sendfun             = SendFun,
             peername            = Peername,
@@ -129,12 +104,12 @@
             is_bridge           = false,
             enable_ban          = emqx_zone:get_env(Zone, enable_ban, false),
             enable_acl          = emqx_zone:get_env(Zone, enable_acl),
+            acl_deny_action     = emqx_zone:get_env(Zone, acl_deny_action, ignore),
             recv_stats          = #{msg => 0, pkt => 0},
             send_stats          = #{msg => 0, pkt => 0},
             connected           = false,
             ignore_loop         = emqx_config:get_env(mqtt_ignore_loop_deliver, false),
             topic_alias_maximum = #{to_client => 0, from_client => 0}}.
->>>>>>> e949e8cb
 
 init_username(Peercert, Options) ->
     case proplists:get_value(peer_cert_as_username, Options) of
@@ -732,41 +707,12 @@
         Other -> Other
     end.
 
-<<<<<<< HEAD
-set_session_attrs({max_inflight, #pstate{zone = Zone, proto_ver = ProtoVer, conn_props = ConnProps}}, SessAttrs) ->
-    maps:put(max_inflight, if
-                               ProtoVer =:= ?MQTT_PROTO_V5 ->
-                                   get_property('Receive-Maximum', ConnProps, 65535);
-                               true ->
-                                   emqx_zone:get_env(Zone, max_inflight, 65535)
-                           end, SessAttrs);
-set_session_attrs({expiry_interval, #pstate{zone = Zone, proto_ver = ProtoVer, conn_props = ConnProps, clean_start = CleanStart}}, SessAttrs) ->
-    maps:put(expiry_interval, if
-                               ProtoVer =:= ?MQTT_PROTO_V5 ->
-                                   get_property('Session-Expiry-Interval', ConnProps, 0);
-                               true ->
-                                   case CleanStart of
-                                       true -> 0;
-                                       false ->
-                                           emqx_zone:get_env(Zone, session_expiry_interval, 16#ffffffff)
-                                   end
-                              end, SessAttrs);
-set_session_attrs({topic_alias_maximum, #pstate{zone = Zone, proto_ver = ProtoVer, conn_props = ConnProps}}, SessAttrs) ->
-    maps:put(topic_alias_maximum, if
-                                    ProtoVer =:= ?MQTT_PROTO_V5 ->
-                                        get_property('Topic-Alias-Maximum', ConnProps, 0);
-                                    true ->
-                                        emqx_zone:get_env(Zone, max_topic_alias, 0)
-                                  end, SessAttrs);
-set_session_attrs({_, #pstate{}}, SessAttrs) ->
-    SessAttrs.
-=======
+
 set_session_attrs({max_inflight, #pstate{proto_ver = ?MQTT_PROTO_V5, conn_props = ConnProps}}, SessAttrs) ->
     maps:put(max_inflight, get_property('Receive-Maximum', ConnProps, 65535), SessAttrs);
 
 set_session_attrs({max_inflight, #pstate{zone = Zone}}, SessAttrs) ->
     maps:put(max_inflight, emqx_zone:get_env(Zone, max_inflight, 65535), SessAttrs);
->>>>>>> e949e8cb
 
 set_session_attrs({expiry_interval, #pstate{proto_ver = ?MQTT_PROTO_V5, conn_props = ConnProps}}, SessAttrs) ->
     maps:put(expiry_interval, get_property('Session-Expiry-Interval', ConnProps, 0), SessAttrs);
@@ -776,6 +722,12 @@
                                   true -> 0;
                                   false -> emqx_zone:get_env(Zone, session_expiry_interval, 16#ffffffff)
                               end, SessAttrs);
+
+set_session_attrs({topic_alias_maximum, #pstate{proto_ver = ?MQTT_PROTO_V5, conn_props = ConnProps}}, SessAttrs) ->
+    maps:put(topic_alias_maximum, get_property('Topic-Alias-Maximum', ConnProps, 0), SessAttrs);
+
+set_session_attrs({topic_alias_maximum, #pstate{zone = Zone}}, SessAttrs) ->
+    maps:put(topic_alias_maximum, emqx_zone:get_env(Zone, max_topic_alias, 0), SessAttrs);
 
 set_session_attrs(_, SessAttrs) ->
     SessAttrs.
