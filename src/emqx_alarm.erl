%%--------------------------------------------------------------------
%% Copyright (c) 2020 EMQ Technologies Co., Ltd. All Rights Reserved.
%%
%% Licensed under the Apache License, Version 2.0 (the "License");
%% you may not use this file except in compliance with the License.
%% You may obtain a copy of the License at
%%
%%     http://www.apache.org/licenses/LICENSE-2.0
%%
%% Unless required by applicable law or agreed to in writing, software
%% distributed under the License is distributed on an "AS IS" BASIS,
%% WITHOUT WARRANTIES OR CONDITIONS OF ANY KIND, either express or implied.
%% See the License for the specific language governing permissions and
%% limitations under the License.
%%--------------------------------------------------------------------

-module(emqx_alarm).

-behaviour(gen_server).

-include("emqx.hrl").
-include("logger.hrl").

-logger_header("[Alarm Handler]").

%% Mnesia bootstrap
-export([mnesia/1]).

-boot_mnesia({mnesia, [boot]}).
-copy_mnesia({mnesia, [copy]}).

-export([ start_link/1
        , stop/0
        ]).

%% API
-export([ activate/1
        , activate/2
        , deactivate/1
        , deactivate/2
        , delete_all_deactivated_alarms/0
        , get_alarms/0
        , get_alarms/1
        ]).

%% gen_server callbacks
-export([ init/1
        , handle_call/3
        , handle_cast/2
        , handle_info/2
        , terminate/2
        , code_change/3
        ]).

-record(activated_alarm, {
          name :: binary() | atom(),

          details :: map() | list(),

          message :: binary(),

          activate_at :: integer()
        }).

-record(deactivated_alarm, {
          activate_at :: integer(),

          name :: binary() | atom(),

          details :: map() | list(),

          message :: binary(),

          deactivate_at :: integer() | infinity
        }).

-record(state, {
          actions :: [action()],

          size_limit :: non_neg_integer(),

          validity_period :: non_neg_integer(),

          timer = undefined :: undefined | reference()
        }).

-type action() :: log | publish | event.

-define(ACTIVATED_ALARM, emqx_activated_alarm).

-define(DEACTIVATED_ALARM, emqx_deactivated_alarm).

-ifdef(TEST).
-compile(export_all).
-compile(nowarn_export_all).
-endif.

%%--------------------------------------------------------------------
%% Mnesia bootstrap
%%--------------------------------------------------------------------

mnesia(boot) ->
    ok = ekka_mnesia:create_table(?ACTIVATED_ALARM,
             [{type, set},
              {disc_copies, [node()]},
              {local_content, true},
              {record_name, activated_alarm},
              {attributes, record_info(fields, activated_alarm)}]),
    ok = ekka_mnesia:create_table(?DEACTIVATED_ALARM,
             [{type, ordered_set},
              {disc_copies, [node()]},
              {local_content, true},
              {record_name, deactivated_alarm},
              {attributes, record_info(fields, deactivated_alarm)}]);
mnesia(copy) ->
    ok = ekka_mnesia:copy_table(?ACTIVATED_ALARM, disc_copies),
    ok = ekka_mnesia:copy_table(?DEACTIVATED_ALARM, disc_copies).

%%--------------------------------------------------------------------
%% API
%%--------------------------------------------------------------------

start_link(Opts) ->
    gen_server:start_link({local, ?MODULE}, ?MODULE, [Opts], []).

stop() ->
    gen_server:stop(?MODULE).

activate(Name) ->
    activate(Name, #{}).

activate(Name, Details) ->
    gen_server:call(?MODULE, {activate_alarm, Name, Details}).

deactivate(Name) ->
    gen_server:call(?MODULE, {deactivate_alarm, Name, no_details}).

deactivate(Name, Details) ->
    gen_server:call(?MODULE, {deactivate_alarm, Name, Details}).

delete_all_deactivated_alarms() ->
    gen_server:call(?MODULE, delete_all_deactivated_alarms).

get_alarms() ->
    get_alarms(all).

get_alarms(all) ->
    gen_server:call(?MODULE, {get_alarms, all});

get_alarms(activated) ->
    gen_server:call(?MODULE, {get_alarms, activated});

get_alarms(deactivated) ->
    gen_server:call(?MODULE, {get_alarms, deactivated}).

%%--------------------------------------------------------------------
%% gen_server callbacks
%%--------------------------------------------------------------------

init([]) ->
    Opts = [{actions, [log, publish]}],
    init([Opts]);
init([Opts]) ->
    deactivate_all_alarms(),
    Actions = proplists:get_value(actions, Opts),
    SizeLimit = proplists:get_value(size_limit, Opts),
    ValidityPeriod = timer:seconds(proplists:get_value(validity_period, Opts)),
    {ok, ensure_delete_timer(#state{actions = Actions,
                                    size_limit = SizeLimit,
                                    validity_period = ValidityPeriod})}.

%% suppress dialyzer warning due to dirty read/write race condition.
%% TODO: change from dirty_read/write to transactional.
%% TODO: handle mnesia write errors.
-dialyzer([{nowarn_function, [handle_call/3]}]).
handle_call({activate_alarm, Name, Details}, _From, State = #state{actions = Actions}) ->
    case mnesia:dirty_read(?ACTIVATED_ALARM, Name) of
        [#activated_alarm{name = Name}] ->
            {reply, {error, already_existed}, State};
        [] ->
            Alarm = #activated_alarm{name = Name,
                                     details = Details,
                                     message = normalize_message(Name, Details),
                                     activate_at = erlang:system_time(microsecond)},
            mnesia:dirty_write(?ACTIVATED_ALARM, Alarm),
            do_actions(activate, Alarm, Actions),
            {reply, ok, State}
    end;

handle_call({deactivate_alarm, Name, Details}, _From, State = #state{
        actions = Actions, size_limit = SizeLimit}) ->
    case mnesia:dirty_read(?ACTIVATED_ALARM, Name) of
        [] ->
            {reply, {error, not_found}, State};
<<<<<<< HEAD
        [#activated_alarm{name = Name,
                          details = Details,
                          message = Message,
                          activate_at = ActivateAt}] ->
            case SizeLimit > 0 andalso (mnesia:table_info(?DEACTIVATED_ALARM, size) >= SizeLimit) of
                true ->
                    case mnesia:dirty_first(?DEACTIVATED_ALARM) of
                        '$end_of_table' ->
                            ok;
                        ActivateAt2 ->
                            mnesia:dirty_delete(?DEACTIVATED_ALARM, ActivateAt2)
                    end;
                false ->
                    ok
            end,
            Alarm = #deactivated_alarm{activate_at = ActivateAt,
                                       name = Name,
                                       details = Details,
                                       message = Message,
                                       deactivate_at = erlang:system_time(microsecond)},
            mnesia:dirty_delete(?ACTIVATED_ALARM, Name),
            mnesia:dirty_write(?DEACTIVATED_ALARM, Alarm),
            do_actions(deactivate, Alarm, Actions),
=======
        [Alarm] ->
            deactivate_alarm(Details, SizeLimit, Actions, Alarm),
>>>>>>> e80959ea
            {reply, ok, State}
    end;

handle_call(delete_all_deactivated_alarms, _From, State) ->
    clear_table(?DEACTIVATED_ALARM),
    {reply, ok, State};

handle_call({get_alarms, all}, _From, State) ->
    Alarms = [normalize(Alarm) ||
              Alarm <- ets:tab2list(?ACTIVATED_ALARM)
                    ++ ets:tab2list(?DEACTIVATED_ALARM)],
    {reply, Alarms, State};

handle_call({get_alarms, activated}, _From, State) ->
    Alarms = [normalize(Alarm) || Alarm <- ets:tab2list(?ACTIVATED_ALARM)],
    {reply, Alarms, State};

handle_call({get_alarms, deactivated}, _From, State) ->
    Alarms = [normalize(Alarm) || Alarm <- ets:tab2list(?DEACTIVATED_ALARM)],
    {reply, Alarms, State};

handle_call(Req, _From, State) ->
    ?LOG(error, "Unexpected call: ~p", [Req]),
    {reply, ignored, State}.

handle_cast(Msg, State) ->
    ?LOG(error, "Unexpected msg: ~p", [Msg]),
    {noreply, State}.

handle_info({timeout, TRef, delete_expired_deactivated_alarm},
            State = #state{timer = TRef,
                           validity_period = ValidityPeriod}) ->
    delete_expired_deactivated_alarms(erlang:system_time(microsecond) - ValidityPeriod * 1000),
    {noreply, ensure_delete_timer(State)};

handle_info(Info, State) ->
    ?LOG(error, "Unexpected info: ~p", [Info]),
    {noreply, State}.

terminate(_Reason, _State) ->
    ok.

code_change(_OldVsn, State, _Extra) ->
    {ok, State}.

%%------------------------------------------------------------------------------
%% Internal functions
%%------------------------------------------------------------------------------

deactivate_alarm(Details, SizeLimit, Actions, #activated_alarm{
        activate_at = ActivateAt, name = Name, details = Details0,
        message = Msg0}) ->
    case SizeLimit > 0 andalso
         (mnesia:table_info(?DEACTIVATED_ALARM, size) >= SizeLimit) of
        true ->
            case mnesia:dirty_first(?DEACTIVATED_ALARM) of
                '$end_of_table' -> ok;
                ActivateAt2 ->
                    mnesia:dirty_delete(?DEACTIVATED_ALARM, ActivateAt2)
            end;
        false -> ok
    end,
    HistoryAlarm = make_deactivated_alarm(ActivateAt, Name, Details0, Msg0,
                        erlang:system_time(microsecond)),
    DeActAlarm = make_deactivated_alarm(ActivateAt, Name, Details,
                    normalize_message(Name, Details),
                    erlang:system_time(microsecond)),
    mnesia:dirty_write(?DEACTIVATED_ALARM, HistoryAlarm),
    mnesia:dirty_delete(?ACTIVATED_ALARM, Name),
    do_actions(deactivate, DeActAlarm, Actions).

make_deactivated_alarm(ActivateAt, Name, Details, Message, DeActivateAt) ->
    #deactivated_alarm{
        activate_at = ActivateAt,
        name = Name,
        details = Details,
        message = Message,
        deactivate_at = DeActivateAt}.

deactivate_all_alarms() ->
    lists:foreach(
<<<<<<< HEAD
      fun(#activated_alarm{
             name = Name,
             details = Details,
             message = Message,
             activate_at = ActivateAt
            }) ->
        mnesia:dirty_write(?DEACTIVATED_ALARM,
                           #deactivated_alarm{
                              activate_at = ActivateAt,
                              name = Name,
                              details = Details,
                              message = Message,
                              deactivate_at = erlang:system_time(microsecond)
                             })
      end, ets:tab2list(?ACTIVATED_ALARM)),
    clear_table(?ACTIVATED_ALARM).

%% Delete all records from the given table, ignore result.
clear_table(TableName) ->
    case mnesia:clear_table(TableName) of
        {aborted, Reason} ->
            ?LOG(warning, "Faile to clear table ~p reason: ~p",
                 [TableName, Reason]);
        {atomic, ok} ->
            ok
    end.
=======
        fun(#activated_alarm{name = Name,
                             details = Details,
                             message = Message,
                             activate_at = ActivateAt}) ->
            mnesia:dirty_write(?DEACTIVATED_ALARM,
                #deactivated_alarm{
                    activate_at = ActivateAt,
                    name = Name,
                    details = Details,
                    message = Message,
                    deactivate_at = erlang:system_time(microsecond)})
        end, ets:tab2list(?ACTIVATED_ALARM)),
    mnesia:clear_table(?ACTIVATED_ALARM).
>>>>>>> e80959ea

ensure_delete_timer(State = #state{validity_period = ValidityPeriod}) ->
    TRef = emqx_misc:start_timer(ValidityPeriod, delete_expired_deactivated_alarm),
    State#state{timer = TRef}.

delete_expired_deactivated_alarms(Checkpoint) ->
    delete_expired_deactivated_alarms(mnesia:dirty_first(?DEACTIVATED_ALARM), Checkpoint).

delete_expired_deactivated_alarms('$end_of_table', _Checkpoint) ->
    ok;
delete_expired_deactivated_alarms(ActivatedAt, Checkpoint) ->
    case ActivatedAt =< Checkpoint of
        true ->
            mnesia:dirty_delete(?DEACTIVATED_ALARM, ActivatedAt),
            NActivatedAt = mnesia:dirty_next(?DEACTIVATED_ALARM, ActivatedAt),
            delete_expired_deactivated_alarms(NActivatedAt, Checkpoint);
        false ->
            ok
    end.

do_actions(_, _, []) ->
    ok;
do_actions(activate, Alarm = #activated_alarm{name = Name, message = Message}, [log | More]) ->
    ?LOG(warning, "Alarm ~s is activated, ~s", [Name, Message]),
    do_actions(activate, Alarm, More);
do_actions(deactivate, Alarm = #deactivated_alarm{name = Name}, [log | More]) ->
    ?LOG(warning, "Alarm ~s is deactivated", [Name]),
    do_actions(deactivate, Alarm, More);
do_actions(Operation, Alarm, [publish | More]) ->
    Topic = topic(Operation),
    {ok, Payload} = encode_to_json(Alarm),
    Message = emqx_message:make(?MODULE, 0, Topic, Payload, #{sys => true},
                  #{properties => #{'Content-Type' => <<"application/json">>}}),
    %% TODO log failed publishes
    _ = emqx_broker:safe_publish(Message),
    do_actions(Operation, Alarm, More).

encode_to_json(Alarm) ->
    emqx_json:safe_encode(normalize(Alarm)).

topic(activate) ->
    emqx_topic:systop(<<"alarms/activate">>);
topic(deactivate) ->
    emqx_topic:systop(<<"alarms/deactivate">>).

normalize(#activated_alarm{name = Name,
                           details = Details,
                           message = Message,
                           activate_at = ActivateAt}) ->
    #{name => Name,
      details => Details,
      message => Message,
      activate_at => ActivateAt,
      deactivate_at => infinity,
      activated => true};
normalize(#deactivated_alarm{activate_at = ActivateAt,
                             name = Name,
                             details = Details,
                             message = Message,
                             deactivate_at = DeactivateAt}) ->
    #{name => Name,
      details => Details,
      message => Message,
      activate_at => ActivateAt,
      deactivate_at => DeactivateAt,
      activated => false}.

normalize_message(Name, no_details) ->
    list_to_binary(io_lib:format("~p", [Name]));
normalize_message(high_system_memory_usage, #{high_watermark := HighWatermark}) ->
    list_to_binary(io_lib:format("System memory usage is higher than ~p%", [HighWatermark]));
normalize_message(high_process_memory_usage, #{high_watermark := HighWatermark}) ->
    list_to_binary(io_lib:format("Process memory usage is higher than ~p%", [HighWatermark]));
normalize_message(high_cpu_usage, #{usage := Usage}) ->
    list_to_binary(io_lib:format("~p% cpu usage", [Usage]));
normalize_message(too_many_processes, #{usage := Usage}) ->
    list_to_binary(io_lib:format("~p% process usage", [Usage]));
normalize_message(partition, #{occurred := Node}) ->
    list_to_binary(io_lib:format("Partition occurs at node ~s", [Node]));
normalize_message(<<"resource", _/binary>>, #{type := Type, id := ID}) ->
    list_to_binary(io_lib:format("Resource ~s(~s) is down", [Type, ID]));
<<<<<<< HEAD
normalize_message(<<"mqtt_conn/congested/", ClientId/binary>>, _) ->
     list_to_binary(io_lib:format("MQTT connection for clientid '~s' is congested", [ClientId]));
=======
normalize_message(<<"mqtt_conn/congested/", Info/binary>>, _) ->
    list_to_binary(io_lib:format("MQTT connection congested: ~s", [Info]));
>>>>>>> e80959ea
normalize_message(_Name, _UnknownDetails) ->
    <<"Unknown alarm">>.<|MERGE_RESOLUTION|>--- conflicted
+++ resolved
@@ -192,34 +192,8 @@
     case mnesia:dirty_read(?ACTIVATED_ALARM, Name) of
         [] ->
             {reply, {error, not_found}, State};
-<<<<<<< HEAD
-        [#activated_alarm{name = Name,
-                          details = Details,
-                          message = Message,
-                          activate_at = ActivateAt}] ->
-            case SizeLimit > 0 andalso (mnesia:table_info(?DEACTIVATED_ALARM, size) >= SizeLimit) of
-                true ->
-                    case mnesia:dirty_first(?DEACTIVATED_ALARM) of
-                        '$end_of_table' ->
-                            ok;
-                        ActivateAt2 ->
-                            mnesia:dirty_delete(?DEACTIVATED_ALARM, ActivateAt2)
-                    end;
-                false ->
-                    ok
-            end,
-            Alarm = #deactivated_alarm{activate_at = ActivateAt,
-                                       name = Name,
-                                       details = Details,
-                                       message = Message,
-                                       deactivate_at = erlang:system_time(microsecond)},
-            mnesia:dirty_delete(?ACTIVATED_ALARM, Name),
-            mnesia:dirty_write(?DEACTIVATED_ALARM, Alarm),
-            do_actions(deactivate, Alarm, Actions),
-=======
         [Alarm] ->
             deactivate_alarm(Details, SizeLimit, Actions, Alarm),
->>>>>>> e80959ea
             {reply, ok, State}
     end;
 
@@ -301,34 +275,6 @@
 
 deactivate_all_alarms() ->
     lists:foreach(
-<<<<<<< HEAD
-      fun(#activated_alarm{
-             name = Name,
-             details = Details,
-             message = Message,
-             activate_at = ActivateAt
-            }) ->
-        mnesia:dirty_write(?DEACTIVATED_ALARM,
-                           #deactivated_alarm{
-                              activate_at = ActivateAt,
-                              name = Name,
-                              details = Details,
-                              message = Message,
-                              deactivate_at = erlang:system_time(microsecond)
-                             })
-      end, ets:tab2list(?ACTIVATED_ALARM)),
-    clear_table(?ACTIVATED_ALARM).
-
-%% Delete all records from the given table, ignore result.
-clear_table(TableName) ->
-    case mnesia:clear_table(TableName) of
-        {aborted, Reason} ->
-            ?LOG(warning, "Faile to clear table ~p reason: ~p",
-                 [TableName, Reason]);
-        {atomic, ok} ->
-            ok
-    end.
-=======
         fun(#activated_alarm{name = Name,
                              details = Details,
                              message = Message,
@@ -341,8 +287,17 @@
                     message = Message,
                     deactivate_at = erlang:system_time(microsecond)})
         end, ets:tab2list(?ACTIVATED_ALARM)),
-    mnesia:clear_table(?ACTIVATED_ALARM).
->>>>>>> e80959ea
+    clear_table(?ACTIVATED_ALARM).
+
+%% Delete all records from the given table, ignore result.
+clear_table(TableName) ->
+    case mnesia:clear_table(TableName) of
+        {aborted, Reason} ->
+            ?LOG(warning, "Faile to clear table ~p reason: ~p",
+                 [TableName, Reason]);
+        {atomic, ok} ->
+            ok
+    end.
 
 ensure_delete_timer(State = #state{validity_period = ValidityPeriod}) ->
     TRef = emqx_misc:start_timer(ValidityPeriod, delete_expired_deactivated_alarm),
@@ -424,12 +379,7 @@
     list_to_binary(io_lib:format("Partition occurs at node ~s", [Node]));
 normalize_message(<<"resource", _/binary>>, #{type := Type, id := ID}) ->
     list_to_binary(io_lib:format("Resource ~s(~s) is down", [Type, ID]));
-<<<<<<< HEAD
-normalize_message(<<"mqtt_conn/congested/", ClientId/binary>>, _) ->
-     list_to_binary(io_lib:format("MQTT connection for clientid '~s' is congested", [ClientId]));
-=======
 normalize_message(<<"mqtt_conn/congested/", Info/binary>>, _) ->
     list_to_binary(io_lib:format("MQTT connection congested: ~s", [Info]));
->>>>>>> e80959ea
 normalize_message(_Name, _UnknownDetails) ->
     <<"Unknown alarm">>.