--- conflicted
+++ resolved
@@ -215,6 +215,7 @@
     MountPoint = emqx_zone:get_env(Zone, mountpoint),
     Client = maps:merge(#{zone         => Zone,
                           username     => Username,
+                          client_id    => <<>>,
                           mountpoint   => MountPoint,
                           is_bridge    => false,
                           is_superuser => false}, ConnInfo),
@@ -268,13 +269,14 @@
                    fun check_connect/2,
                    fun enrich_client/2,
                    fun auth_connect/2], ConnPkt, Channel1) of
-        {ok, NConnPkt, NChannel} ->
-            process_connect(NConnPkt, maybe_assign_clientid(NChannel));
+        {ok, NConnPkt, NChannel = #channel{client = #{client_id := ClientId1}}} ->
+            ok = emqx_logger:set_metadata_client_id(ClientId1),
+            process_connect(NConnPkt, NChannel);
         {error, ReasonCode, NChannel} ->
-            handle_out(disconnect, ReasonCode, NChannel)
+            handle_out(connack, ReasonCode, NChannel)
     end;
 
-handle_in(Packet = ?PUBLISH_PACKET(QoS, Topic, PacketId), Channel) ->
+handle_in(Packet = ?PUBLISH_PACKET(QoS, Topic, PacketId), Channel = #channel{proto_ver = Ver}) ->
     case pipeline([fun validate_in/2,
                    fun process_alias/2,
                    fun check_publish/2], Packet, Channel) of
@@ -282,7 +284,7 @@
             process_publish(NPacket, NChannel);
         {error, ReasonCode, NChannel} ->
             ?LOG(warning, "Cannot publish message to ~s due to ~s",
-                 [Topic, emqx_reason_codes:text(ReasonCode)]),
+                 [Topic, emqx_reason_codes:text(ReasonCode, Ver)]),
             case QoS of
                 ?QOS_0 -> handle_out(puberr, ReasonCode, NChannel);
                 ?QOS_1 -> handle_out(puback, {PacketId, ReasonCode}, NChannel);
@@ -320,11 +322,6 @@
             handle_out(pubcomp, {PacketId, ReasonCode}, Channel)
     end;
 
-<<<<<<< HEAD
-connected(cast, {incoming, ?PACKET(?CONNECT)}, State) ->
-    Shutdown = fun(NewSt) -> shutdown(?RC_PROTOCOL_ERROR, NewSt) end,
-    handle_outgoing(?DISCONNECT_PACKET(?RC_PROTOCOL_ERROR), Shutdown, State);
-=======
 handle_in(?PUBCOMP_PACKET(PacketId, _ReasonCode), Channel = #channel{session = Session}) ->
     case emqx_session:pubcomp(PacketId, Session) of
         {ok, Publishes, NSession} ->
@@ -335,7 +332,6 @@
             %% TODO: how to handle NotFound?
             {ok, Channel}
     end;
->>>>>>> f26505d4
 
 handle_in(Packet = ?SUBSCRIBE_PACKET(PacketId, Properties, TopicFilters),
           Channel = #channel{client = Client}) ->
@@ -770,21 +766,18 @@
 %%--------------------------------------------------------------------
 
 check_connect(ConnPkt, Channel) ->
-    case pipeline([fun check_proto_ver/2,
-                   fun check_client_id/2,
-                   %%fun check_flapping/2,
-                   fun check_banned/2,
-                   fun check_will_topic/2,
-                   fun check_will_retain/2], ConnPkt, Channel) of
-        ok -> {ok, Channel};
-        Error -> Error
-    end.
+    pipeline([fun check_proto_ver/2,
+              fun check_client_id/2,
+              %%fun check_flapping/2,
+              fun check_banned/2,
+              fun check_will_topic/2,
+              fun check_will_retain/2], ConnPkt, Channel).
 
 check_proto_ver(#mqtt_packet_connect{proto_ver  = Ver,
                                      proto_name = Name}, _Channel) ->
     case lists:member({Ver, Name}, ?PROTOCOL_NAMES) of
         true  -> ok;
-        false -> {error, ?RC_PROTOCOL_ERROR}
+        false -> {error, ?RC_UNSUPPORTED_PROTOCOL_VERSION}
     end.
 
 %% MQTT3.1 does not allow null clientId
@@ -847,29 +840,46 @@
 %% Enrich client
 %%--------------------------------------------------------------------
 
-enrich_client(#mqtt_packet_connect{client_id  = ClientId,
-                                   username   = Username,
-                                   is_bridge  = IsBridge
-                                  },
-              Channel = #channel{client = Client}) ->
-    Client1 = set_username(Username, Client#{client_id => ClientId,
-                                             is_bridge => IsBridge
-                                            }),
-    {ok, Channel#channel{client = maybe_username_as_clientid(Client1)}}.
+enrich_client(ConnPkt, Channel) ->
+    case pipeline([fun set_username/2,
+                   fun maybe_use_username_as_clientid/2,
+                   fun maybe_assign_clientid/2,
+                   fun set_rest_client_fields/2], ConnPkt, Channel) of
+        {ok, NConnPkt, NChannel} -> {ok, NConnPkt, NChannel};
+        Error -> Error
+    end.
+
+maybe_use_username_as_clientid(_ConnPkt, Channel = #channel{client = #{username := undefined}}) ->
+    {ok, Channel};
+maybe_use_username_as_clientid(_ConnPkt, Channel = #channel{client = Client = #{zone := Zone,
+                                                                                username := Username}}) ->
+    NClient =
+        case emqx_zone:get_env(Zone, use_username_as_clientid, false) of
+            true -> Client#{client_id => Username};
+            false -> Client
+        end,
+    {ok, Channel#channel{client = NClient}}.
+
+maybe_assign_clientid(#mqtt_packet_connect{client_id = <<>>},
+                      Channel = #channel{client = Client,
+                                         ack_props = AckProps}) ->
+    ClientId = emqx_guid:to_base62(emqx_guid:gen()),
+    AckProps1 = set_property('Assigned-Client-Identifier', ClientId, AckProps),
+    {ok, Channel#channel{client = Client#{client_id => ClientId}, ack_props = AckProps1}};
+maybe_assign_clientid(#mqtt_packet_connect{client_id = ClientId},
+                      Channel = #channel{client = Client}) ->
+    {ok, Channel#channel{client = Client#{client_id => ClientId}}}.
 
 %% Username maybe not undefined if peer_cert_as_username
-set_username(Username, Client = #{username := undefined}) ->
-    Client#{username => Username};
-set_username(_Username, Client) -> Client.
-
-maybe_username_as_clientid(Client = #{username := undefined}) ->
-    Client;
-maybe_username_as_clientid(Client = #{zone := Zone,
-                                      username := Username}) ->
-    case emqx_zone:get_env(Zone, use_username_as_clientid, false) of
-        true -> Client#{client_id => Username};
-        false -> Client
-    end.
+set_username(#mqtt_packet_connect{username = Username},
+             Channel = #channel{client = Client = #{username := undefined}}) ->
+    {ok, Channel#channel{client = Client#{username => Username}}};
+set_username(_ConnPkt, Channel) ->
+    {ok, Channel}.
+
+set_rest_client_fields(#mqtt_packet_connect{is_bridge = IsBridge},
+                       Channel = #channel{client = Client}) ->
+    {ok, Channel#channel{client = Client#{is_bridge => IsBridge}}}.
 
 %%--------------------------------------------------------------------
 %% Auth Connect
@@ -904,18 +914,6 @@
                                               }).
 
 %%--------------------------------------------------------------------
-%% Assign a random clientId
-%%--------------------------------------------------------------------
-
-maybe_assign_clientid(Channel = #channel{client = Client = #{client_id := <<>>},
-                                         ack_props = AckProps}) ->
-    ClientId = emqx_guid:to_base62(emqx_guid:gen()),
-    Client1 = Client#{client_id => ClientId},
-    AckProps1 = set_property('Assigned-Client-Identifier', ClientId, AckProps),
-    Channel#channel{client = Client1, ack_props = AckProps1};
-maybe_assign_clientid(Channel) -> Channel.
-
-%%--------------------------------------------------------------------
 %% Process publish message: Client -> Broker
 %%--------------------------------------------------------------------
 
@@ -929,7 +927,7 @@
             {ok, Packet#mqtt_packet{
                    variable = Publish#mqtt_packet_publish{
                                 topic_name = Topic}}, Channel};
-        false -> {error, ?RC_TOPIC_ALIAS_INVALID}
+        false -> {error, ?RC_PROTOCOL_ERROR}
     end;
 
 process_alias(#mqtt_packet{
@@ -1087,10 +1085,5 @@
 sp(true)  -> 1;
 sp(false) -> 0.
 
-<<<<<<< HEAD
-stop(Reason, State) ->
-    {stop, Reason, State}.
-=======
 flag(true)  -> 1;
 flag(false) -> 0.
->>>>>>> f26505d4
